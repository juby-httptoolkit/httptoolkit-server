--- conflicted
+++ resolved
@@ -11,12 +11,7 @@
 
 import { chmod, deleteFile, readDir } from '../../util/fs';
 import { rawHeadersToHeaders } from '../../util/http';
-<<<<<<< HEAD
-import { makeDestroyable, DestroyableServer } from 'destroyable-server';
-=======
 import { streamToBuffer } from '../../util/stream';
-import { logError } from '../../error-tracking';
->>>>>>> 163ac0fd
 import { addShutdownHandler } from '../../shutdown';
 
 import {
@@ -157,11 +152,7 @@
         if (reqPath.match(BUILD_IMAGE_MATCHER)) {
             if (reqUrl.searchParams.get('remote')) {
                 res.writeHead(400);
-<<<<<<< HEAD
                 console.warn("Build interception failed due to unsupported 'remote' param");
-=======
-                logError("Build interception failed due to unsupported 'remote' param");
->>>>>>> 163ac0fd
 
                 if (reqUrl.searchParams.get('remote') === 'client-session') {
                     res.end("HTTP Toolkit does not yet support BuildKit-powered builds");
@@ -297,6 +288,7 @@
 
             const abortController = new AbortController();
 
+            // @ts-ignore
             docker.getContainer(attachMatch[1]).wait({
                 condition: 'next-exit',
                 abortSignal: abortController.signal
