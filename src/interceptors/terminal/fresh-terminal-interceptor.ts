--- conflicted
+++ resolved
@@ -6,10 +6,6 @@
 
 import { Interceptor } from '..';
 import { HtkConfig } from '../../config';
-<<<<<<< HEAD
-=======
-import { logError, addBreadcrumb } from '../../error-tracking';
->>>>>>> 163ac0fd
 import { isErrorLike } from '../../util/error';
 import { canAccess, commandExists } from '../../util/fs';
 import { spawnToResult } from '../../util/process-management';
@@ -35,12 +31,7 @@
     else result = Promise.resolve(null);
 
     result.then((terminal) => {
-<<<<<<< HEAD
         if (!terminal) console.warn('No terminal could be detected');
-=======
-        if (terminal) addBreadcrumb('Found terminal', { data: { terminal } });
-        else logError('No terminal could be detected');
->>>>>>> 163ac0fd
     });
 
     return result;
@@ -134,11 +125,7 @@
             // Bizarrely, rxvt -h prints help but always returns a non-zero exit code.
             // Doesn't need any special arguments anyway though, so just ignore it
         } else {
-<<<<<<< HEAD
             console.warn(e);
-=======
-            logError(e);
->>>>>>> 163ac0fd
         }
     }
 
@@ -258,11 +245,7 @@
         };
         childProc.once('close', onTerminalClosed);
         childProc.once('error', (e) => {
-<<<<<<< HEAD
             console.warn(e);
-=======
-            logError(e);
->>>>>>> 163ac0fd
             onTerminalClosed();
         });
 
