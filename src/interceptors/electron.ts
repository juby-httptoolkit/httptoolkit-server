import _ from 'lodash';
import { spawn } from 'child_process';
import * as path from 'path';

import { getPortPromise as getPort } from 'portfinder';
import { generateSPKIFingerprint } from 'mockttp';
import ChromeRemoteInterface = require('chrome-remote-interface');

import { Interceptor } from '.';

import { HtkConfig } from '../config';
import { delay } from '../util/promise';
import { ErrorLike, isErrorLike } from '../util/error';
import { canAccess, readFile } from '../util/fs';
import { windowsClose } from '../util/process-management';
import { getTerminalEnvVars, OVERRIDES_DIR } from './terminal/terminal-env-overrides';
<<<<<<< HEAD
=======
import { logError, addBreadcrumb } from '../error-tracking';
>>>>>>> 163ac0fd
import { findExecutableInApp } from '@httptoolkit/osx-find-executable';

const isAppBundle = (path: string) => {
    return process.platform === "darwin" &&
        path.endsWith(".app");
};

// Returns true if this path is wrong, but path.app is a real app bundle.
const shouldBeAppBundle = async (path: string) => {
    if (process.platform !== 'darwin') return false;
    if (await canAccess(path)) return false;
    return canAccess(path + '.app');
}

export class ElectronInterceptor implements Interceptor {
    readonly id = 'electron';
    readonly version = '1.0.1';

    private debugClients: {
        [port: string]: Array<ChromeRemoteInterface.Client>
     } = {};

    constructor(private config: HtkConfig) { }

    private certData = readFile(this.config.https.certPath, 'utf8')

    async isActivable(): Promise<boolean> {
        return true;
    }

    isActive(proxyPort: number | string) {
        return !!this.debugClients[proxyPort] &&
            !!this.debugClients[proxyPort].length;
    }

    async activate(proxyPort: number, options: {
        pathToApplication: string
    }): Promise<void | {}> {
        const debugPort = await getPort({ port: proxyPort });
        const { pathToApplication } = options;

        // We're very flexible with paths for app bundles, because on Mac in reality most people
        // never see the executable itself, except when developing their own Electron apps.
        const cmd = isAppBundle(pathToApplication)
                ? await findExecutableInApp(pathToApplication)
            : await shouldBeAppBundle(pathToApplication)
                ? await findExecutableInApp(pathToApplication + '.app')
            // Non-darwin, or darwin with a full path to the binary:
                : pathToApplication;

        const appProcess = spawn(cmd, [`--inspect-brk=127.0.0.1:${debugPort}`], {
            stdio: 'inherit',
            env: {
                ...process.env,
                ...getTerminalEnvVars(proxyPort, this.config.https, process.env),
                // We have to disable NODE_OPTIONS injection. If set, the Electron
                // app never fires paused(). I suspect because --require changes the
                // startup process somehow. Regardless, we don't need it (we're injecting
                // manually anyway) so we just skip it here.
                NODE_OPTIONS: ''
            }
        });

        let debugClient: ChromeRemoteInterface.Client | undefined;
        let retries = 10;
        let spawnError: ErrorLike | undefined;

        appProcess.on('error', async (e) => {
<<<<<<< HEAD
            console.warn(e);
=======
            logError(e);
>>>>>>> 163ac0fd

            if (debugClient) {
                // Try to close the debug connection if open, but very carefully
                try {
                    await debugClient.close();
                } catch (e) { }
            }

            // If we're still in the process of debugging the app, give up.
            spawnError = e as ErrorLike;
        });

        while (!debugClient && retries >= 0 && !spawnError) {
            try {
                debugClient = await ChromeRemoteInterface({
                    host: '127.0.0.1',
                    port: debugPort
                });
            } catch (error) {
                if ((isErrorLike(error) && error.code !== 'ECONNREFUSED') || retries === 0) {
                    throw error;
                }

                retries = retries - 1;
                await delay(500);
            }
        }

        if (spawnError) throw spawnError;
        if (!debugClient) throw new Error('Could not initialize CDP client');

        this.debugClients[proxyPort] = this.debugClients[proxyPort] || [];
        this.debugClients[proxyPort].push(debugClient);
        debugClient.on('disconnect', () => {
            _.remove(this.debugClients[proxyPort], c => c === debugClient);
        });

        // These allow us to use the APIs below
        await debugClient.Runtime.enable();
        await debugClient.Debugger.enable();

        // This starts watching for the initial pause event, which gives us the
        // inside-electron call frame to inject into (i.e. with require() available)
        const callFramePromise = new Promise<string>((resolve) => {
            debugClient!.Debugger.paused((stack) => {
                resolve(stack.callFrames[0].callFrameId);
            });
        });

        // This confirms we're ready, and triggers pause():
        await debugClient.Runtime.runIfWaitingForDebugger();

        const callFrameId = await callFramePromise;

        console.log("Injecting interception settings into Electron app...");

        // Inside the Electron process, load our electron-intercepting JS.
        const injectionResult = await debugClient.Debugger.evaluateOnCallFrame({
            expression: `require(${
                // Need to stringify to handle chars that need escaping (e.g. windows backslashes)
                JSON.stringify(path.join(OVERRIDES_DIR, 'js', 'prepend-electron.js'))
            })({
                newlineEncodedCertData: "${(await this.certData).replace(/\r\n|\r|\n/g, '\\n')}",
                spkiFingerprint: "${generateSPKIFingerprint(await this.certData)}"
            })`,
            callFrameId
        });

        if (injectionResult.exceptionDetails) {
            const exception = injectionResult.exceptionDetails as any;
            console.log(exception);

            throw new Error("Failed to inject into Electron app");
        }

        console.log("App intercepted, resuming...");
        await debugClient.Debugger.resume();
        console.log("App resumed, Electron interception complete");
    }

    async deactivate(proxyPort: number | string): Promise<void> {
        if (!this.isActive(proxyPort)) return;

        await Promise.all(
            this.debugClients[proxyPort].map(async (debugClient) => {
                let shutdown = false;
                const disconnectPromise = new Promise<void>((resolve) =>
                    debugClient.on('disconnect', resolve)
                ).then(() => {
                    shutdown = true
                });

                const pidResult = (
                    await debugClient.Runtime.evaluate({
                        expression: 'process.pid'
                    }).catch(() => ({ result: undefined }))
                ).result as { type?: string, value?: unknown } | undefined;

                const pid = pidResult && pidResult.type === 'number'
                    ? pidResult.value as number
                    : undefined;

                // If we can extract the pid, use it to cleanly close the app:
                if (_.isNumber(pid)) {
                    if (process.platform === 'win32') {
                        await windowsClose(pid);
                    } else {
                        process.kill(pid, "SIGTERM");
                    }

                    // Wait up to 1s for a clean shutdown & disconnect
                    await Promise.race([disconnectPromise, delay(1000)]);
                }

                if (!shutdown) {
                    // Didn't shutdown yet? Inject a hard exit.
                    await Promise.race([
                        debugClient.Runtime.evaluate({
                            expression: 'process.exit(0)'
                        }).catch(() => {}), // Ignore errors (there's an inherent race here)
                        disconnectPromise // If we disconnect, evaluate can time out
                    ]);
                };
            })
        );
    }

    async deactivateAll(): Promise<void> {
        await Promise.all<void>(
            Object.keys(this.debugClients).map(port => this.deactivate(port))
        );
    }

}<|MERGE_RESOLUTION|>--- conflicted
+++ resolved
@@ -14,10 +14,6 @@
 import { canAccess, readFile } from '../util/fs';
 import { windowsClose } from '../util/process-management';
 import { getTerminalEnvVars, OVERRIDES_DIR } from './terminal/terminal-env-overrides';
-<<<<<<< HEAD
-=======
-import { logError, addBreadcrumb } from '../error-tracking';
->>>>>>> 163ac0fd
 import { findExecutableInApp } from '@httptoolkit/osx-find-executable';
 
 const isAppBundle = (path: string) => {
@@ -86,11 +82,7 @@
         let spawnError: ErrorLike | undefined;
 
         appProcess.on('error', async (e) => {
-<<<<<<< HEAD
             console.warn(e);
-=======
-            logError(e);
->>>>>>> 163ac0fd
 
             if (debugClient) {
                 // Try to close the debug connection if open, but very carefully
