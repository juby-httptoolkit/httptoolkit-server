--- conflicted
+++ resolved
@@ -5,10 +5,6 @@
 
 import * as fs from '../../util/fs';
 import { HtkConfig } from '../../config';
-<<<<<<< HEAD
-=======
-import { logError } from '../../error-tracking';
->>>>>>> 163ac0fd
 
 async function getLatestRelease(): Promise<{ version: string, url: string } | undefined> {
     try {
@@ -55,11 +51,7 @@
         else return latestLocalApk;
     } catch (e) {
         console.log("Could not check for local Android app APK", e);
-<<<<<<< HEAD
         console.warn(e);
-=======
-        logError(e);
->>>>>>> 163ac0fd
     }
 }
 
@@ -137,11 +129,7 @@
             const apkOutputStream = new stream.PassThrough({ highWaterMark: 10485760 });
             apkStream.pipe(apkOutputStream);
 
-<<<<<<< HEAD
             updateLocalApk(latestApkRelease.version, apkFileStream, config).catch(console.warn);
-=======
-            updateLocalApk(latestApkRelease.version, apkFileStream, config).catch(logError);
->>>>>>> 163ac0fd
             return apkOutputStream;
         }
     }
@@ -157,11 +145,7 @@
     fetch(latestApkRelease.url).then((apkResponse) => {
         const apkStream = apkResponse.body;
         return updateLocalApk(latestApkRelease.version, apkStream, config);
-<<<<<<< HEAD
     }).catch(console.warn);
-=======
-    }).catch(logError);
->>>>>>> 163ac0fd
 
     console.log('Streaming local APK, and updating it async');
     return fs.createReadStream(localApk.path);
