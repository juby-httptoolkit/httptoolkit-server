--- conflicted
+++ resolved
@@ -21,11 +21,6 @@
         return require('../' + moduleName);
     }
 }
-<<<<<<< HEAD
-=======
-const { initErrorTracking, logError } = maybeBundleImport<ErrorTrackingModule>('error-tracking');
-initErrorTracking();
->>>>>>> 163ac0fd
 
 import { Command, flags } from '@oclif/command'
 
@@ -53,11 +48,7 @@
             configPath: flags.config,
             authToken: envToken || flags.token
         }).catch(async (error) => {
-<<<<<<< HEAD
             console.warn(error);
-=======
-            await logError(error);
->>>>>>> 163ac0fd
             throw error;
         });
     }
@@ -87,11 +78,7 @@
 
         // Be careful - if the server path isn't clearly ours somehow, ignore it.
         if (!isOwnedPath(serverUpdatesPath)) {
-<<<<<<< HEAD
             console.warn(`Unexpected server updates path (${serverUpdatesPath}), ignoring`);
-=======
-            logError(`Unexpected server updates path (${serverUpdatesPath}), ignoring`);
->>>>>>> 163ac0fd
             return;
         }
 
@@ -110,11 +97,7 @@
             filename !== '.DS_Store' // Meaningless Mac folder metadata
         )) {
             console.log(serverPaths);
-<<<<<<< HEAD
             console.warn(
-=======
-            logError(
->>>>>>> 163ac0fd
                 `Server path (${serverUpdatesPath}) contains unexpected content, ignoring`
             );
             return;
@@ -126,11 +109,7 @@
                 'EPERM'
             ].includes(error.code!)) return;
 
-<<<<<<< HEAD
             else console.warn(error);
-=======
-            else logError(error);
->>>>>>> 163ac0fd
         };
 
         if (serverPaths.every((filename) => {
@@ -185,11 +164,7 @@
     if (input.split(path.sep).includes('httptoolkit-server')) {
         return true;
     } else {
-<<<<<<< HEAD
         console.warn(`Unexpected unowned path ${input}`);
-=======
-        logError(`Unexpected unowned path ${input}`);
->>>>>>> 163ac0fd
         return false;
     }
 }
