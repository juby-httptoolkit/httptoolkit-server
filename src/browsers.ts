import * as path from 'path';
import { promisify } from 'util';

import getBrowserLauncherCb from '@httptoolkit/browser-launcher';
import {
    LaunchOptions,
    Launch,
    BrowserInstance,
    Browser,
    update as updateBrowserCacheCb
} from '@httptoolkit/browser-launcher';

<<<<<<< HEAD
=======
import { logError } from './error-tracking';
>>>>>>> 163ac0fd
import { delay } from './util/promise';
import { isErrorLike } from './util/error';
import { readFile, deleteFile } from './util/fs';

const getBrowserLauncher = promisify(getBrowserLauncherCb);
const updateBrowserCache: (configPath: string) => Promise<unknown> = promisify(updateBrowserCacheCb);

const browserConfigPath = (configPath: string) => path.join(configPath, 'browsers.json');

export { BrowserInstance, Browser };

export async function checkBrowserConfig(configPath: string) {
    // It's not clear why, but sometimes the browser config can become corrupted, so it's not valid JSON
    // If that happens browser-launcher can hit issues. To avoid that entirely, we check it here on startup.

    const browserConfig = browserConfigPath(configPath);

    try {
        const rawConfig = await readFile(browserConfig, 'utf8');
        JSON.parse(rawConfig);
    } catch (error) {
        if (isErrorLike(error) && error.code === 'ENOENT') return;
        console.warn(`Failed to read browser config cache from ${browserConfig}, clearing.`, error);

        return deleteFile(browserConfig).catch((err) => {
            // There may be possible races around here - as long as the file's gone, we're happy
            if (isErrorLike(err) && err.code === 'ENOENT') return;

            console.error('Failed to clear broken config file:', err);
<<<<<<< HEAD
            console.warn(err);
=======
            logError(err);
>>>>>>> 163ac0fd
        });
    }
}

let launcher: Promise<Launch> | undefined;

function getLauncher(configPath: string) {
    if (!launcher) {
        const browserConfig = browserConfigPath(configPath);
        launcher = getBrowserLauncher(browserConfig);

        launcher.then(async () => {
            // Async after first creating the launcher, we trigger a background cache update.
            // This can be *synchronously* expensive (spawns 10s of procs, 10+ms sync per
            // spawn on unix-based OSs) so defer briefly.
            await delay(2000);
            try {
                await updateBrowserCache(browserConfig);
                console.log('Browser cache updated');
                // Need to reload the launcher after updating the cache:
                launcher = getBrowserLauncher(browserConfig);
            } catch (e) {
<<<<<<< HEAD
                console.warn(e)
=======
                logError(e)
>>>>>>> 163ac0fd
            }
        });

        // Reset & retry if this fails somehow:
        launcher.catch((e) => {
<<<<<<< HEAD
            console.warn(e);
=======
            logError(e);
>>>>>>> 163ac0fd
            launcher = undefined;
        });
    }

    return launcher;
}

export const getAvailableBrowsers = async (configPath: string) => {
    return (await getLauncher(configPath)).browsers;
};

export const getBrowserDetails = async (configPath: string, variant: string): Promise<Browser | undefined> => {
    const browsers = await getAvailableBrowsers(configPath);

    // Get the details for the first matching browsers that is installed:
    return browsers.find(b => b.name === variant);
};

export { LaunchOptions };

export const launchBrowser = async (url: string, options: LaunchOptions, configPath: string) => {
    const launcher = await getLauncher(configPath);
    const browserInstance = await promisify(launcher)(url, options);

    browserInstance.process.on('error', (e) => {
        // If nothing else is listening for this error, this acts as default
        // fallback error handling: log & report & don't crash.
        if (browserInstance.process.listenerCount('error') === 1) {
            console.log('Browser launch error');
<<<<<<< HEAD
            console.warn(e);
=======
            logError(e);
>>>>>>> 163ac0fd
        }
    });

    return browserInstance;
};<|MERGE_RESOLUTION|>--- conflicted
+++ resolved
@@ -10,10 +10,6 @@
     update as updateBrowserCacheCb
 } from '@httptoolkit/browser-launcher';
 
-<<<<<<< HEAD
-=======
-import { logError } from './error-tracking';
->>>>>>> 163ac0fd
 import { delay } from './util/promise';
 import { isErrorLike } from './util/error';
 import { readFile, deleteFile } from './util/fs';
@@ -43,11 +39,7 @@
             if (isErrorLike(err) && err.code === 'ENOENT') return;
 
             console.error('Failed to clear broken config file:', err);
-<<<<<<< HEAD
             console.warn(err);
-=======
-            logError(err);
->>>>>>> 163ac0fd
         });
     }
 }
@@ -70,21 +62,13 @@
                 // Need to reload the launcher after updating the cache:
                 launcher = getBrowserLauncher(browserConfig);
             } catch (e) {
-<<<<<<< HEAD
                 console.warn(e)
-=======
-                logError(e)
->>>>>>> 163ac0fd
             }
         });
 
         // Reset & retry if this fails somehow:
         launcher.catch((e) => {
-<<<<<<< HEAD
             console.warn(e);
-=======
-            logError(e);
->>>>>>> 163ac0fd
             launcher = undefined;
         });
     }
@@ -114,11 +98,7 @@
         // fallback error handling: log & report & don't crash.
         if (browserInstance.process.listenerCount('error') === 1) {
             console.log('Browser launch error');
-<<<<<<< HEAD
             console.warn(e);
-=======
-            logError(e);
->>>>>>> 163ac0fd
         }
     });
 
