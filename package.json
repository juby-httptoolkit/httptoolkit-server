{
  "name": "httptoolkit-server",
  "version": "1.14.2",
  "author": "Tim Perry <pimterry@gmail.com>",
  "types": "lib/index.d.ts",
  "main": "lib/index.js",
  "bin": {
    "httptoolkit-server": "./bin/run"
  },
  "files": [
    "oclif.manifest.json",
    "/bin",
    "/lib",
    "/overrides"
  ],
  "scripts": {
    "start": "node-dev ./bin/run start",
    "build:src": "npm-run-all build:src:clean build:src:ts",
    "build:src:clean": "rimraf lib/",
    "build:src:ts": "tsc --build --force",
    "build:manifest": "oclif-dev manifest",
    "build:bundle": "webpack",
    "build:pack": "ts-node ./pack.ts",
    "build:release": "npm-run-all build:manifest build:bundle build:pack",
    "prepare": "ts-node ./prepare.ts",
    "prepack": "npm-run-all build:src oclif-dev manifest",
    "test": "npm-run-all test:unit test:integration",
    "test:unit": "cross-env TS_NODE_FILES=true mocha --exit -r ts-node/register 'test/unit/*.spec.ts'",
    "test:integration": "cross-env TS_NODE_FILES=true mocha --exit -r ts-node/register 'test/integration/**/*.spec.ts'",
    "test:integration:release": "cross-env TEST_BUILT_TARBALL=1 npm run test:integration"
  },
  "repository": "juby-httptoolkit/httptoolkit-server",
  "homepage": "https://github.com/juby-httptoolkit/httptoolkit-server",
  "bugs": "https://github.com/juby-httptoolkit/httptoolkit-server/issues",
  "dependencies": {
    "@devicefarmer/adbkit": "^3.2.5",
    "@graphql-tools/schema": "^8.5.0",
    "@graphql-tools/utils": "^8.8.0",
    "@httptoolkit/browser-launcher": "^2.1.0",
    "@httptoolkit/osx-find-executable": "^2.0.1",
    "@oclif/command": "^1.5.4",
    "@oclif/config": "^1.13.3",
    "@oclif/plugin-help": "^2.2.3",
    "@oclif/plugin-update": "^1.3.8",
<<<<<<< HEAD
=======
    "@sentry/integrations": "^5.29.2",
    "@sentry/node": "^5.29.2",
    "@types/chrome-remote-interface": "^0.31.10",
>>>>>>> 163ac0fd
    "@types/cors": "^2.8.7",
    "@types/dns2": "^2.0.0",
    "@types/dockerode": "^3.3.0",
    "@types/event-stream": "^4.0.0",
    "@types/express-serve-static-core": "^4.17.24",
    "@types/gunzip-maybe": "^1.4.0",
    "@types/node-fetch": "^2.5.4",
    "@types/tar-fs": "^2.0.0",
    "@types/tar-stream": "^2.2.1",
    "@types/tmp": "0.0.33",
    "async-mutex": "^0.1.3",
    "chrome-remote-interface": "^0.28.0",
    "cors": "^2.8.5",
    "cors-gate": "^1.1.3",
    "destroyable-server": "^1.0.0",
    "dns2": "^2.0.1",
    "docker-file-parser": "^1.0.5",
    "dockerode": "^3.3.1",
    "env-paths": "^1.0.0",
    "event-stream": "^4.0.1",
    "express": "^4.17.3",
    "express-graphql": "^0.11.0",
    "graphql": "^15.8.0",
    "graphql-tag": "^2.12.6",
    "gunzip-maybe": "^1.4.2",
    "iconv-lite": "^0.4.24",
    "lodash": "^4.17.21",
    "lookpath": "^1.2.1",
    "mime-types": "^2.1.27",
    "mobx": "^6.3.5",
    "mockrtc": "^0.3.1",
    "mockttp": "^3.9.2",
    "node-abort-controller": "^3.0.1",
    "node-fetch": "^2.6.1",
    "node-forge": "^1.3.0",
    "node-gsettings-wrapper": "^0.5.0",
    "os-proxy-config": "^1.1.1",
    "portfinder": "^1.0.25",
    "raw-body": "^2.4.1",
    "registry-js": "^1.15.1",
    "rimraf": "^2.6.2",
    "tar-fs": "^2.1.1",
    "tar-stream": "^2.2.0",
    "tmp": "0.0.33",
    "tslib": "^1.9.3",
    "win-version-info": "^5.0.1"
  },
  "devDependencies": {
    "@oclif/dev-cli": "^1.19.4",
    "@types/aws-lambda": "^8.10.15",
    "@types/bluebird": "^3.5.38",
    "@types/chai": "^4.1.6",
    "@types/decompress": "^4.2.4",
    "@types/env-paths": "^1.0.2",
    "@types/express": "^4.16.1",
    "@types/fs-extra": "^8.0.0",
    "@types/klaw": "^3.0.2",
    "@types/lodash": "^4.14.117",
    "@types/mocha": "^5.2.5",
    "@types/node": "^16.18.38",
    "@types/node-forge": "^0.9.9",
    "@types/request-promise-native": "^1.0.15",
    "@types/rimraf": "^2.0.2",
    "@types/ws": "^6.0.1",
    "axios": "^0.21.2",
    "bent": "^1.5.13",
    "chai": "^4.2.0",
    "copy-webpack-plugin": "^11.0.0",
    "cross-env": "^7.0.3",
    "decompress": "^4.2.1",
    "fs-extra": "^8.1.0",
    "got": "^11.8.5",
    "graphql.js": "^0.6.1",
    "klaw": "^4.0.1",
    "mocha": "^10.1.0",
    "needle": "^2.4.0",
    "node-dev": "^6.4.0",
    "node-noop": "^1.0.0",
    "npm-run-all": "^4.1.5",
    "request": "^2.88.0",
    "request-promise-native": "^1.0.5",
    "reqwest": "^2.0.5",
    "string-replace-loader": "^3.1.0",
    "stripe": "^8.202.0",
    "superagent": "^7.1.1",
    "ts-loader": "^9.4.2",
    "ts-node": "^8.4.1",
    "typescript": "~4.6",
    "umd-compat-loader": "^2.1.2",
    "undici": "^5.19.1",
    "unirest": "^0.6.0",
    "webpack": "^5.76.0",
    "webpack-cli": "^5.0.1",
    "xhr2": "^0.2.0"
  },
  "overrides": {
    "prebuild-install": "^7.0.0",
    "@devicefarmer/adbkit": {
      "node-forge": "^1.0.0"
    }
  },
  "engines": {
    "node": ">=10.0.0"
  },
  "keywords": [
    "http",
    "https",
    "proxy",
    "debugger",
    "debugging",
    "intercept",
    "httptoolkit",
    "http-toolkit"
  ],
  "license": "AGPL-3.0-or-later",
  "oclif": {
    "bin": "httptoolkit-server",
    "commands": "./lib/commands",
    "plugins": [
      "@oclif/plugin-update"
    ],
    "dependenciesToPackage": [
      "@oclif/command",
      "@oclif/config",
      "@oclif/plugin-help",
      "@oclif/plugin-update",
      "registry-js",
      "win-version-info",
      "node-datachannel"
    ],
    "update": {
      "s3": {
        "host": "https://github.com/juby-httptoolkit/httptoolkit-server/releases/download/",
        "templates": {
          "target": {
            "versioned": "v<%- version %>/<%- channel === 'stable' ? '' : channel + '-' %><%- bin %>-v<%- version %>-<%- platform %>-<%- arch %><%- ext %>",
            "manifest": "latest-manifest/<%- channel === 'stable' ? '' : channel + '-' %><%- platform %>-<%- arch %>"
          },
          "vanilla": {
            "versioned": "v<%- version %>/<%- channel === 'stable' ? '' : channel + '-' %><%- bin %>-v<%- version %><%- ext %>",
            "manifest": "latest-manifest/<%- channel === 'stable' ? '' : channel + '-' %>version"
          }
        }
      },
      "node": {
        "version": "16.20.1",
        "targets": [
          "win32-x64",
          "linux-x64",
          "darwin-x64",
          "darwin-arm64"
        ]
      }
    }
  }
}<|MERGE_RESOLUTION|>--- conflicted
+++ resolved
@@ -42,12 +42,7 @@
     "@oclif/config": "^1.13.3",
     "@oclif/plugin-help": "^2.2.3",
     "@oclif/plugin-update": "^1.3.8",
-<<<<<<< HEAD
-=======
-    "@sentry/integrations": "^5.29.2",
-    "@sentry/node": "^5.29.2",
     "@types/chrome-remote-interface": "^0.31.10",
->>>>>>> 163ac0fd
     "@types/cors": "^2.8.7",
     "@types/dns2": "^2.0.0",
     "@types/dockerode": "^3.3.0",
